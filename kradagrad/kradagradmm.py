--- conflicted
+++ resolved
@@ -1,32 +1,13 @@
 ## Simple Kradagrad-- that extends official unoptimized Shampoo implementation
 
 import math
-<<<<<<< HEAD
-from collections import defaultdict
-from typing import Any, Callable, Dict, Iterable, Optional, Tuple, Union
-=======
->>>>>>> 16aa1eff
 
 import torch
 
 from . import positive_matrix_functions as mf
 from .third_party.shampoo import (
-<<<<<<< HEAD
-    GRAFT,
-    MOMENTUM,
-    PRECONDITIONER,
-    STEP,
-    AdagradGraft,
-    AdamGraft,
-    Graft,
-    LayerwiseGrafting,
-    Preconditioner,
-    SGDGraft,
-    Shampoo,
-=======
     Shampoo, Preconditioner,
     MOMENTUM, PRECONDITIONER,
->>>>>>> 16aa1eff
 )
 
 
@@ -80,16 +61,12 @@
             stat = self.statistics[j * rank + i]
             precon = self.preconditioners[j * rank + i]
             if w1 < 1:
-<<<<<<< HEAD
-                stat.mul_(1 / w1)
-=======
                 stat.mul_(1/w1)
                 
             if self._hps.double:
                 precon_grad_ = precon_grad_.double()
             if self._hps.bf16:
                 precon_grad_ = precon_grad_.bfloat16()
->>>>>>> 16aa1eff
 
             grgt = torch.tensordot(precon_grad_, precon_grad_, [axes, axes])
             if self.debug and not grgt.isfinite().all():
@@ -131,15 +108,9 @@
             lgrgt = stat.type_as(grgt).mm(grgt)
 
             # damping
-<<<<<<< HEAD
-            t_k = -(1 + mf.matrices_norm(lgrgt, "fro"))
-            lgrgt.mul_(1 / t_k)
-            DX = lgrgt.mm(stat.T)
-=======
             t_k = - (1 + mf.matrices_norm(lgrgt, 'fro'))
             lgrgt.mul_(1/t_k)
             DX = lgrgt.mm(stat.T.type_as(lgrgt))
->>>>>>> 16aa1eff
             if self.debug and not DX.isfinite().all():
                 print("DX", DX, "\nlgrgt", lgrgt)
                 raise ValueError("DX broke")
